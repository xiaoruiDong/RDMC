--- conflicted
+++ resolved
@@ -2148,81 +2148,7 @@
                 vdw_mat[atom1_ind, atom2_ind] = 0.0
             else:
                 atom2 = rd_mol.GetAtomWithIdx(atom2_ind)
-<<<<<<< HEAD
-                vdw_mat[atom1_ind, atom2_ind] = threshold * \
-                    (vdw_radii[atom1.GetAtomicNum()]
-                     + vdw_radii[atom2.GetAtomicNum()])
-    return vdw_mat
-
-
-def has_matched_mol(mol: RDKitMol,
-                    mols: List[RDKitMol],
-                    consider_atommap: bool = False,
-                    ):
-    """
-    Check if a molecule has a structure match in a list of molecules.
-
-    Args:
-        mol (RDKitMol): The target molecule.
-        mols (List[RDKitMol]): The list of molecules to be processed.
-        consider_atommap (bool, optional): If treat chemically equivalent molecules with
-                                           different atommap numbers as different molecules.
-                                           Defaults to ``False``.
-
-    Returns:
-        bool: if a matched molecules if found.
-    """
-    for mol_in_list in mols:
-        mapping = mol_in_list.GetSubstructMatch(mol)  # A tuple of atom indexes if matched
-        if mapping and not consider_atommap:
-            return True
-        elif mapping and mapping == tuple(range(len(mapping))):
-            # if identical, the mapping is always as 1,2,...,N
-            return True
-    return False
-
-
-def get_unique_mols(mols: List[RDKitMol],
-                    consider_atommap: bool = False,
-                    same_formula: bool = False,
-                    ):
-    """
-    Find the unique molecules from a list of molecules.
-
-    Args:
-        mols (list): The molecules to be processed.
-        consider_atommap (bool, optional): If treat chemically equivalent molecules with
-                                           different atommap numbers as different molecules.
-                                           Defaults to ``False``.
-        same_formula (bool, opional): If the mols has the same formula you may set it to True
-                                      to save computational time. Defaults to ``False``.
-
-    Returns:
-        list: A list of unique molecules.
-    """
-    # Dictionary:
-    # Keys: chemical formula;
-    # Values: list of mols with same formula
-    # Use chemical formula to reduce the call of the more expensive graph substructure check
-    unique_formula_mol = {}
-
-    for mol in mols:
-
-        # Get the molecules with the same formula as the query molecule
-        form = 'same' if same_formula else Chem.rdMolDescriptors.CalcMolFormula(mol._mol)
-        unique_mol_list = unique_formula_mol.get(form)
-
-        if unique_mol_list and has_matched_mol(mol, unique_mol_list, consider_atommap=consider_atommap):
-            continue
-        elif unique_mol_list:
-            unique_formula_mol[form].append(mol)
-        else:
-            unique_formula_mol[form] = [mol]
-
-    return sum(unique_formula_mol.values(), [])
-=======
                 vdw_mat[atom1_ind, atom2_ind] = threshold \
                     * (vdw_radii[atom1.GetAtomicNum()]
                         + vdw_radii[atom2.GetAtomicNum()])
-    return vdw_mat
->>>>>>> 1c42c871
+    return vdw_mat